package gorq

import (
<<<<<<< HEAD
	"fmt"
	"reflect"

	"github.com/memcachier/mc"
=======
	"errors"
	"reflect"

>>>>>>> 93d28ead
	"github.com/outdoorsy/gorp"
	"github.com/outdoorsy/gorq/interfaces"
	"github.com/outdoorsy/gorq/plans"
)

// SqlExecutor is any type that can execute SQL statements.  Gorq's
// SqlExecutor matches that of gorp, but has some additional methods.
type SqlExecutor interface {
	gorp.SqlExecutor

	// Query should return a Query type that will perform queries
	// against target.
	Query(target interface{}) interfaces.Query
}

// Invalidator is a type that allows for creating a relationship
// between two objects such that the first will be invalidated
// in cache if any of the others change
type Invalidator struct {
	dbMap    *DbMap
	original interface{}
}

// InvalidateOnChange associates the object from the previous call with
// the provided targets, invalidating the first if any of the others change.
func (i *Invalidator) InvalidateOnChange(targets ...interface{}) {
	if i.dbMap.invalidate == nil {
		i.dbMap.invalidate = map[string][]interface{}{}
	}
	for _, target := range targets {
		i.dbMap.invalidate[fullTypePath(target)] = append(i.dbMap.invalidate[fullTypePath(target)], i.original)
	}
}

func fullTypePath(object interface{}) string {
	t := reflect.TypeOf(object)
	if t.Kind() == reflect.Ptr {
		t = t.Elem()
	}
	return t.PkgPath() + "." + t.Name()
}

// DbMap embeds "github.com/outdoorsy/gorp".DbMap and adds query
// methods to it.
type DbMap struct {
	gorp.DbMap
<<<<<<< HEAD
	MemCache   *mc.Conn
	cacheable  map[string]bool
	invalidate map[string][]interface{}
=======
	joinOps []plans.JoinOp
}

func (m *DbMap) JoinOp(target, fieldPtrOrName interface{}, op plans.JoinFunc) error {
	var (
		err   error
		newOp = plans.JoinOp{}
	)
	if newOp.Table, err = m.TableFor(reflect.TypeOf(target), false); err != nil {
		return err
	}
	if newOp.Column = newOp.Table.ColMap(fieldPtrOrName); newOp.Column == nil {
		return errors.New("No column found for the passed in field name or pointer")
	}
	newOp.Join = op
	m.joinOps = append(m.joinOps, newOp)
	return nil
>>>>>>> 93d28ead
}

// Query returns a Query type, which can be used to generate and run
// queries using Go values instead of SQL literals.  The main
// advantage to this method over e.g. dbMap.Select() is that most
// silly mistakes will get caught at compile time instead of run time.
// This method makes use of struct fields instead of column names, and
// ensures some basic sanity in query structure by way of the
// interface types that are used as return values.
//
// The target must be the pointer to a struct value, which will be
// used as the reference for all query construction methods.  The
// struct's type must have been registered with AddTable.
//
// The struct's field addresses will be used to look up column names,
// so you have to use the same struct value for all method calls.
//
// When passing fields to be used for column lookup, always pass the
// address of the field that you want to add to the query within the
// reference struct that you passed to Query().  Here is a short
// example of how you might run a query using this method:
//
//     // Allocate memory for a struct type to use as reference
//     queryType := Model{}
//
//     // Use the memory addresses of the model and its fields as
//     // references to look up column names
//     results, err := dbMap.Query(&queryType).
//         Where().
//         Equal(&queryType.Name, "foo").
//         Greater(&queryType.StartDate, time.Now()).
//         Select()
//
// See the interfaces package for details on what the query types are
// capable of.
func (m *DbMap) Query(target interface{}) interfaces.Query {
	gorpMap := &m.DbMap
<<<<<<< HEAD
	fmt.Println("new query for ", fullTypePath(target), m.cacheable[fullTypePath(target)])
	return plans.Query(
		gorpMap,
		gorpMap,
		target,
		m.MemCache,
		m.cacheable[fullTypePath(target)],
		m.invalidate[fullTypePath(target)],
	)
=======
	return plans.Query(gorpMap, gorpMap, target, m.joinOps...)
>>>>>>> 93d28ead
}

// Begin acts just like "github.com/outdoorsy/gorp".DbMap.Begin,
// except that its return type is gorq.Transaction.
func (m *DbMap) Begin() (*Transaction, error) {
	t, err := m.DbMap.Begin()
	if err != nil {
		return nil, err
	}
	return &Transaction{Transaction: *t, dbmap: m}, nil
}

// Transaction embeds "github.com/outdoorsy/gorp".Transaction and
// adds query methods to it.
type Transaction struct {
	gorp.Transaction
	dbmap *DbMap
}

// Query runs a query within a transaction.  See DbMap.Query for full
// documentation.
func (t *Transaction) Query(target interface{}) interfaces.Query {
<<<<<<< HEAD
	return plans.Query(
		&t.dbmap.DbMap,
		&t.Transaction,
		target,
		t.dbmap.MemCache,
		t.dbmap.cacheable[fullTypePath(target)],
		t.dbmap.invalidate[fullTypePath(target)],
	)
}

// SetCacheable instructs gorq to cache the result of a query for this type in memcache
func (m *DbMap) SetCacheable(target interface{}, cacheable bool) *Invalidator {
	if m.cacheable == nil {
		m.cacheable = map[string]bool{}
	}
	fmt.Println("adding cacheable:", fullTypePath(target), cacheable)
	m.cacheable[fullTypePath(target)] = cacheable
	return &Invalidator{
		original: target,
		dbMap:    m,
	}
=======
	return plans.Query(&t.dbmap.DbMap, &t.Transaction, target, t.dbmap.joinOps...)
>>>>>>> 93d28ead
}<|MERGE_RESOLUTION|>--- conflicted
+++ resolved
@@ -1,16 +1,11 @@
 package gorq
 
 import (
-<<<<<<< HEAD
+	"errors"
 	"fmt"
 	"reflect"
 
 	"github.com/memcachier/mc"
-=======
-	"errors"
-	"reflect"
-
->>>>>>> 93d28ead
 	"github.com/outdoorsy/gorp"
 	"github.com/outdoorsy/gorq/interfaces"
 	"github.com/outdoorsy/gorq/plans"
@@ -57,12 +52,10 @@
 // methods to it.
 type DbMap struct {
 	gorp.DbMap
-<<<<<<< HEAD
 	MemCache   *mc.Conn
 	cacheable  map[string]bool
 	invalidate map[string][]interface{}
-=======
-	joinOps []plans.JoinOp
+	joinOps    []plans.JoinOp
 }
 
 func (m *DbMap) JoinOp(target, fieldPtrOrName interface{}, op plans.JoinFunc) error {
@@ -79,7 +72,6 @@
 	newOp.Join = op
 	m.joinOps = append(m.joinOps, newOp)
 	return nil
->>>>>>> 93d28ead
 }
 
 // Query returns a Query type, which can be used to generate and run
@@ -117,8 +109,6 @@
 // capable of.
 func (m *DbMap) Query(target interface{}) interfaces.Query {
 	gorpMap := &m.DbMap
-<<<<<<< HEAD
-	fmt.Println("new query for ", fullTypePath(target), m.cacheable[fullTypePath(target)])
 	return plans.Query(
 		gorpMap,
 		gorpMap,
@@ -126,10 +116,8 @@
 		m.MemCache,
 		m.cacheable[fullTypePath(target)],
 		m.invalidate[fullTypePath(target)],
+		m.joinOps...,
 	)
-=======
-	return plans.Query(gorpMap, gorpMap, target, m.joinOps...)
->>>>>>> 93d28ead
 }
 
 // Begin acts just like "github.com/outdoorsy/gorp".DbMap.Begin,
@@ -152,7 +140,6 @@
 // Query runs a query within a transaction.  See DbMap.Query for full
 // documentation.
 func (t *Transaction) Query(target interface{}) interfaces.Query {
-<<<<<<< HEAD
 	return plans.Query(
 		&t.dbmap.DbMap,
 		&t.Transaction,
@@ -160,6 +147,7 @@
 		t.dbmap.MemCache,
 		t.dbmap.cacheable[fullTypePath(target)],
 		t.dbmap.invalidate[fullTypePath(target)],
+		t.dbmap.joinOps...,
 	)
 }
 
@@ -174,7 +162,4 @@
 		original: target,
 		dbMap:    m,
 	}
-=======
-	return plans.Query(&t.dbmap.DbMap, &t.Transaction, target, t.dbmap.joinOps...)
->>>>>>> 93d28ead
 }