--- conflicted
+++ resolved
@@ -1,14 +1,10 @@
 package extensions
 
 import (
-<<<<<<< HEAD
-	"github.com/outdoorsy/gorq/filters"
-=======
 	"fmt"
 	"strings"
 
-	"github.com/nelsam/gorq/filters"
->>>>>>> 99376741
+	"github.com/outdoorsy/gorq/filters"
 )
 
 func ILike(fieldPtr interface{}, pattern string) filters.Filter {
